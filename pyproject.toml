[tool.poetry]
name = "scintpy"
version = "0.1.0"
description = "A multimodel scintillation simulator."
authors = ["tapyu <rubem.engenharia@gmail.com>"]
license = "MIT"
readme = "README.md"

[tool.poetry.dependencies]
python = "^3.10"
skyfield = "^1.49"
requests = "^2.32.3"

[tool.poetry.group.dev.dependencies]
ruff = "^0.6.7"
mypy = "^1.11.2"
pyupgrade = "^3.17.0"
pre-commit = "^3.8.0"

[build-system]
requires = ["poetry-core"]
build-backend = "poetry.core.masonry.api"

<<<<<<< HEAD
=======
[tool.mypy]
ignore_missing_imports = true
disable_error_code = ["import-untyped"]

[tool.ruff]
# Exclude a variety of commonly ignored directories.
exclude = [
    ".bzr",
    ".direnv",
    ".eggs",
    ".git",
    ".git-rewrite",
    ".hg",
    ".mypy_cache",
    ".nox",
    ".pants.d",
    ".pytype",
    ".ruff_cache",
    ".svn",
    ".tox",
    ".venv",
    "__pypackages__",
    "_build",
    "buck-out",
    "build",
    "dist",
    "node_modules",
    "venv",
]

# Same as Black.
line-length = 88

>>>>>>> 29987166
[tool.ruff.lint]
select = [
    "B", # `flake8-bugbear` (B) - common bugs and design issues
    "C", # Pylint (PL) - Convention (C) - Complexity checks (e.g., McCabe complexity)
    "E", # Pylint (PL) - Error (E) - (e.g., syntax, whitespace)
    "W", # Pylint (PL) - Warning (W) - Warnings for certain Python style guide deviations
    "F", # Pyflakes (F) - Checks for undefined or unused variables (`flake8`-like warnings)
    "I", # isort (I) - Import-related checks (e.g., checking for order or unused imports)
    "Q", # `flake8-quotes` (Q) - Checks for quotes consistency (single vs. double quotes)
]
[tool.ruff.lint.mccabe]
max-complexity = 10<|MERGE_RESOLUTION|>--- conflicted
+++ resolved
@@ -21,8 +21,6 @@
 requires = ["poetry-core"]
 build-backend = "poetry.core.masonry.api"
 
-<<<<<<< HEAD
-=======
 [tool.mypy]
 ignore_missing_imports = true
 disable_error_code = ["import-untyped"]
@@ -56,7 +54,6 @@
 # Same as Black.
 line-length = 88
 
->>>>>>> 29987166
 [tool.ruff.lint]
 select = [
     "B", # `flake8-bugbear` (B) - common bugs and design issues
